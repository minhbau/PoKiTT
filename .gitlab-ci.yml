#----------------------------------------------------------
# to help get the yaml right, see:
#  https://software.crsim.utah.edu:8443/ci/lint
#  http://yaml-online-parser.appspot.com/
#----------------------------------------------------------

#----------------------------------------------------------
# Prerequisites & assumptions:
#  - CMake and CTest are installed on all of the runners
#  - modern C++ compilers are available
#  - boost (and possibly cuda) installations are present
#  - doxygen is installed
#----------------------------------------------------------


#--------------------------------------------------------------------
#--------------------- Upstream library builds: ---------------------
<<<<<<< HEAD
.clone_spatialops      : &clone_so   git clone https://software.crsim.utah.edu:8443/James_Research_Group/SpatialOps.git; cd SpatialOps; git reset --hard 9f222a5ae5a5d389ea4be8669af2c8266c10d322; cd ..
.clone_exprlib         : &clone_expr git clone https://software.crsim.utah.edu:8443/James_Research_Group/ExprLib.git;    cd ExprLib;    git reset --hard 768dbfb3ac9c523f84e9c0e12df1112ec3813271; cd ..
=======
.clone_spatialops      : &clone_so   git clone https://software.crsim.utah.edu:8443/James_Research_Group/SpatialOps.git; cd SpatialOps; git reset --hard 12dd25a71171536cd4d3152608b4a094ef6461c3; cd ..
.clone_exprlib         : &clone_expr git clone https://software.crsim.utah.edu:8443/James_Research_Group/ExprLib.git;    cd ExprLib;    git reset --hard a75f4106e0abdb0c70bd57b3b23c14e1cb3e781d; cd ..
>>>>>>> 4893827d

.conf_spatialops       : &conf_so        cmake ../SpatialOps -DCMAKE_BUILD_TYPE=Release -DENABLE_TESTS=OFF -DENABLE_EXAMPLES=OFF -DCMAKE_INSTALL_PREFIX=$CI_PROJECT_DIR/install 
.conf_spatialops_thread: &conf_so_thread cmake ../SpatialOps -DCMAKE_BUILD_TYPE=Release -DENABLE_TESTS=OFF -DENABLE_EXAMPLES=OFF -DCMAKE_INSTALL_PREFIX=$CI_PROJECT_DIR/install -DENABLE_THREADS=ON -DNTHREADS=8
.conf_spatialops_gpu   : &conf_so_gpu    cmake ../SpatialOps -DCMAKE_BUILD_TYPE=Release -DENABLE_TESTS=OFF -DENABLE_EXAMPLES=OFF -DCMAKE_INSTALL_PREFIX=$CI_PROJECT_DIR/install -DENABLE_CUDA=ON
 
.conf_exprlib          : &conf_expr cmake ../ExprLib -DCMAKE_BUILD_TYPE=Release -DENABLE_OUTPUT=ON -DENABLE_TESTS=OFF -DSpatialOps_DIR=$CI_PROJECT_DIR/install/share -DCMAKE_INSTALL_PREFIX=$CI_PROJECT_DIR/install
#--------------------- Upstream library builds: ---------------------
#--------------------------------------------------------------------


 
# define a few "stages" for the build.  Things within a stage can happen concurrently, but we synchronize between stages.
stages:
  - build_test
  - docs
  
.conf-opt : &conf_opt  cmake .. -DBUILD_UPSTREAM_LIBS=OFF -DENABLE_EXAMPLES=ON -DENABLE_TESTS=ON -DExprLib_DIR=$CI_PROJECT_DIR/install/share -DCMAKE_BUILD_TYPE=Release
.conf-dbg : &conf_dbg  cmake .. -DBUILD_UPSTREAM_LIBS=OFF -DENABLE_EXAMPLES=ON -DENABLE_TESTS=ON -DExprLib_DIR=$CI_PROJECT_DIR/install/share -DCMAKE_BUILD_TYPE=Debug
.build_cmd: &build_cmd make  -j8
.test_cmd : &test_cmd  ctest -j4

  
.build:linux: &build_linux
  stage: build_test
  tags:
    - linux
  artifacts:
    name     : "BuildResults_$CI_BUILD_REF_NAME"
    when     : always
    expire_in: 10 days
    paths    :
    - build/Testing
    
    #expire_in: 6 hours
    #untracked: true
  
.build:mac: &build_mac
  <<: *build_linux
  tags:
    - mac
    
# define all of the unique builds that we will run
build:linux:opt:
  <<: *build_linux
  script: 
    - module load cmake
    - mkdir build; cd build;
    - *clone_so
    - mkdir so; cd so
    - *conf_so
    - make -j8 install
    - cd ..
    - *clone_expr
    - mkdir expr; cd expr
    - *conf_expr
    - make -j8 install
    - cd ..
    - rm -rf expr so ExprLib SpatialOps
    - *conf_opt
    - *build_cmd
    - *test_cmd
    
build:linux:dbg:
  <<: *build_linux
  script: 
    - module load cmake
    - mkdir build; cd build;
    - *clone_so
    - mkdir so; cd so
    - *conf_so
    - make -j8 install
    - cd ..
    - *clone_expr
    - mkdir expr; cd expr
    - *conf_expr
    - make -j8 install
    - cd ..
    - rm -rf expr so ExprLib SpatialOps
    - *conf_dbg
    - *build_cmd
    - *test_cmd
    
build:linux:threaded:opt:
  <<: *build_linux
  script: 
    - module load cmake
    - mkdir build; cd build;
    - *clone_so
    - mkdir so; cd so
    - *conf_so_thread
    - make -j8 install
    - cd ..
    - *clone_expr
    - mkdir expr; cd expr
    - *conf_expr
    - make -j8 install
    - cd ..
    - rm -rf expr so ExprLib SpatialOps
    - *conf_opt
    - *build_cmd
    - *test_cmd
    
build:linux:threaded:dbg:
  <<: *build_linux
  script: 
    - module load cmake
    - mkdir build; cd build;
    - *clone_so
    - mkdir so; cd so
    - *conf_so_thread
    - make -j8 install
    - cd ..
    - *clone_expr
    - mkdir expr; cd expr
    - *conf_expr
    - make -j8 install
    - cd ..
    - rm -rf expr so ExprLib SpatialOps
    - *conf_dbg
    - *build_cmd
    - *test_cmd
    
build:linux:gpu:
  <<: *build_linux
  tags:
    - gpu
  script: 
    - module load cmake
    - mkdir build; cd build;
    - *clone_so
    - mkdir so; cd so
    - *conf_so_gpu
    - make -j8 install
    - cd ..
    - *clone_expr
    - mkdir expr; cd expr
    - *conf_expr
    - make -j8 install
    - cd ..
    - rm -rf expr so ExprLib SpatialOps
    - *conf_opt
    - *build_cmd
    - *test_cmd

build:mac:opt:
  <<: *build_mac
  script: 
    - mkdir build; cd build;
    - *clone_so
    - mkdir so; cd so
    - *conf_so
    - make -j8 install
    - cd ..
    - *clone_expr
    - mkdir expr; cd expr
    - *conf_expr
    - make -j8 install
    - cd ..
    - rm -rf expr so ExprLib SpatialOps
    - *conf_opt
    - *build_cmd
    - *test_cmd
    
build:mac:dbg:
  <<: *build_mac
  script:
    - mkdir build; cd build;
    - *clone_so
    - mkdir so; cd so
    - *conf_so
    - make -j8 install
    - cd ..
    - *clone_expr
    - mkdir expr; cd expr
    - *conf_expr
    - make -j8 install
    - cd ..
    - rm -rf expr so ExprLib SpatialOps
    - *conf_dbg
    - *build_cmd
    - *test_cmd

  
#------------------------ Doxygen -------------------------
doxygen:
  stage     : docs
  script    : doxygen Doxyfile
  artifacts :
    expire_in: 10 days
    paths:
      - doc/html<|MERGE_RESOLUTION|>--- conflicted
+++ resolved
@@ -15,13 +15,8 @@
 
 #--------------------------------------------------------------------
 #--------------------- Upstream library builds: ---------------------
-<<<<<<< HEAD
-.clone_spatialops      : &clone_so   git clone https://software.crsim.utah.edu:8443/James_Research_Group/SpatialOps.git; cd SpatialOps; git reset --hard 9f222a5ae5a5d389ea4be8669af2c8266c10d322; cd ..
-.clone_exprlib         : &clone_expr git clone https://software.crsim.utah.edu:8443/James_Research_Group/ExprLib.git;    cd ExprLib;    git reset --hard 768dbfb3ac9c523f84e9c0e12df1112ec3813271; cd ..
-=======
 .clone_spatialops      : &clone_so   git clone https://software.crsim.utah.edu:8443/James_Research_Group/SpatialOps.git; cd SpatialOps; git reset --hard 12dd25a71171536cd4d3152608b4a094ef6461c3; cd ..
 .clone_exprlib         : &clone_expr git clone https://software.crsim.utah.edu:8443/James_Research_Group/ExprLib.git;    cd ExprLib;    git reset --hard a75f4106e0abdb0c70bd57b3b23c14e1cb3e781d; cd ..
->>>>>>> 4893827d
 
 .conf_spatialops       : &conf_so        cmake ../SpatialOps -DCMAKE_BUILD_TYPE=Release -DENABLE_TESTS=OFF -DENABLE_EXAMPLES=OFF -DCMAKE_INSTALL_PREFIX=$CI_PROJECT_DIR/install 
 .conf_spatialops_thread: &conf_so_thread cmake ../SpatialOps -DCMAKE_BUILD_TYPE=Release -DENABLE_TESTS=OFF -DENABLE_EXAMPLES=OFF -DCMAKE_INSTALL_PREFIX=$CI_PROJECT_DIR/install -DENABLE_THREADS=ON -DNTHREADS=8
